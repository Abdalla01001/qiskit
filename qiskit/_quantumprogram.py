--- conflicted
+++ resolved
@@ -295,17 +295,7 @@
             # TODO: add timestamp, compilation
             if device not in self.__to_execute:
                 self.__to_execute[device] = []
-<<<<<<< HEAD
-            # We overwrite this data on each compile. A user would need to make
-            # the same circuit with a different name for this not to be the
-            # case.
-
-            if "execution" not in self.__quantum_program["circuits"][name]:
-                self.__quantum_program["circuits"][name]["execution"] = {}
-            self.__quantum_program["circuits"][name]["execution"][device] = {}
-=======
-
->>>>>>> 2b5b62e0
+
             job = {}
             job["name"] = name
             job["qasm_compiled"] = qasm_compiled
@@ -653,11 +643,7 @@
         name of the circuit"""
         qasm_source = []
         for name in list_circuit_name:
-<<<<<<< HEAD
-             qasm_source.append(get_qasm(name))
-=======
-             qasm_source.append(self.get_qasm(name))
->>>>>>> 2b5b62e0
+            qasm_source.append(self.get_qasm(name))
         return qasm_source
 
     def get_result(self, name, device=None):
