# -*- coding: utf-8 -*-

# Copyright 2018, IBM.
#
# This source code is licensed under the Apache License, Version 2.0 found in
# the LICENSE.txt file in the root directory of this source tree.

"""Tools for compiling a batch of quantum circuits."""
from copy import deepcopy
import logging
import uuid
import numpy as np
import scipy.sparse as sp
import scipy.sparse.csgraph as cs

from qiskit.transpiler._transpilererror import TranspilerError
from qiskit._qiskiterror import QISKitError
from qiskit import QuantumCircuit
from qiskit.dagcircuit import DAGCircuit
from qiskit.unroll import DagUnroller, DAGBackend, JsonBackend
from qiskit.mapper import (Coupling, optimize_1q_gates, coupling_list2dict, swap_mapper,
                           cx_cancellation, direction_mapper,
                           remove_last_measurements, return_last_measurements)
from qiskit.qobj import Qobj, QobjConfig, QobjExperiment, QobjItem, QobjHeader
from ._parallel import parallel_map

logger = logging.getLogger(__name__)


# pylint: disable=redefined-builtin
def compile(circuits, backend,
            config=None, basis_gates=None, coupling_map=None, initial_layout=None,
            shots=1024, max_credits=10, seed=None, qobj_id=None, hpc=None,
            pass_manager=None):
    """Compile a list of circuits into a qobj.

    Args:
        circuits (QuantumCircuit or list[QuantumCircuit]): circuits to compile
        backend (BaseBackend): a backend to compile for
        config (dict): dictionary of parameters (e.g. noise) used by runner
        basis_gates (str): comma-separated basis gate set to compile to
        coupling_map (list): coupling map (perhaps custom) to target in mapping
        initial_layout (list): initial layout of qubits in mapping
        shots (int): number of repetitions of each circuit, for sampling
        max_credits (int): maximum credits to use
        seed (int): random seed for simulators
        qobj_id (int): identifier for the generated qobj
        hpc (dict): HPC simulator parameters
        pass_manager (PassManager): a pass_manager for the transpiler stage

    Returns:
        QobjExperiment: Experiment to be wrapped in a Qobj.

    Raises:
        TranspilerError: in case of bad compile options, e.g. the hpc options.
    """
    if isinstance(circuits, QuantumCircuit):
        circuits = [circuits]

    # FIXME: THIS NEEDS TO BE CLEANED UP -- some things to decide for list of circuits:
    # 1. do all circuits have same coupling map?
    # 2. do all circuit have the same basis set?
    # 3. do they all have same registers etc?
    backend_conf = backend.configuration()
    backend_name = backend_conf['name']
<<<<<<< HEAD
    # FIXME (new_backend_names): the API uses the old backend names, but in
    # qiskit we are using the new ones. This makes the qobj names valid (old).
    if getattr(backend, '_name_for_api', None):
        backend_name = backend._name_for_api
=======
    # Check for valid parameters for the experiments.
    if hpc is not None and \
            not all(key in hpc for key in ('multi_shot_optimization', 'omp_num_threads')):
        raise TranspilerError('Unknown HPC parameter format!')
    basis_gates = basis_gates or backend_conf['basis_gates']
    coupling_map = coupling_map or backend_conf['coupling_map']

    # step 1: Making the list of dag circuits
    dags = _circuits_2_dags(circuits)

    # step 2: Transpile all the dags

    # FIXME: Work-around for transpiling multiple circuits with different qreg names.
    # Make compile take a list of initial_layouts.
    _initial_layout = initial_layout

    # Pick a good initial layout if coupling_map is not already satisfied
    # otherwise keep it as q[i]->q[i].
    # TODO: move this inside mapper pass.
    initial_layouts = []
    for dag in dags:
        if (initial_layout is None and not backend.configuration()['simulator']
                and not _matches_coupling_map(dag, coupling_map)):
            _initial_layout = _pick_best_layout(dag, backend)
        initial_layouts.append(_initial_layout)
    dags = _transpile_dags(dags, basis_gates=basis_gates, coupling_map=coupling_map,
                           initial_layouts=initial_layouts, seed=seed,
                           pass_manager=pass_manager)

    # step 3: Making a qobj
    qobj = _dags_2_qobj(dags, backend_name=backend_name,
                        config=config, shots=shots, max_credits=max_credits,
                        qobj_id=qobj_id, basis_gates=basis_gates,
                        coupling_map=coupling_map, seed=seed)
>>>>>>> 4bccfbb7

    return qobj


def _circuits_2_dags(circuits):
    """Convert a list of circuits into a list of dags.

    Args:
        circuits (list[QuantumCircuit]): circuit to compile

    Returns:
        list[DAGCircuit]: the dag representation of the circuits
        to be used in the transpiler
    """
    dags = parallel_map(DAGCircuit.fromQuantumCircuit, circuits)
    return dags


def _transpile_dags(dags, basis_gates='u1,u2,u3,cx,id', coupling_map=None,
                    initial_layouts=None, seed=None, pass_manager=None):
    """Transform multiple dags through a sequence of passes.

    Args:
        dags (list[DAGCircuit]): dag circuits to transform
        basis_gates (str): a comma seperated string for the target basis gates
        coupling_map (list): A graph of coupling
        initial_layouts (list[dict]): A mapping of qubit to qubit for each dag
        seed (int): random seed for the swap mapper
        pass_manager (PassManager): pass manager instance for the tranpilation process
            If None, a default set of passes are run.
            Otherwise, the passes defined in it will run.
            If contains no passes in it, no dag transformations occur.

    Returns:
        list[DAGCircuit]: the dag circuits after going through transpilation

    Raises:
        TranspilerError: if the format is not valid.
    """

    index = list(range(len(dags)))
    final_dags = parallel_map(_transpile_dags_parallel, index,
                              task_args=(dags, initial_layouts),
                              task_kwargs={'basis_gates': basis_gates,
                                           'coupling_map': coupling_map,
                                           'seed': seed,
                                           'pass_manager': pass_manager})
    return final_dags


def _transpile_dags_parallel(idx, dags, initial_layouts, basis_gates='u1,u2,u3,cx,id',
                             coupling_map=None, seed=None, pass_manager=None):
    """Helper function for transpiling in parallel (if available).

    Args:
        idx (int): Index for dag of interest
        dags (list): List of dags
        initial_layouts (list): List of initial layouts
        basis_gates (str): a comma seperated string for the target basis gates
        coupling_map (list): A graph of coupling
        seed (int): random seed for the swap mapper
        pass_manager (PassManager): pass manager instance for the tranpilation process
            If None, a default set of passes are run.
            Otherwise, the passes defined in it will run.
            If contains no passes in it, no dag transformations occur.
    Returns:
        DAGCircuit: DAG circuit after going through transpilation.
    """
    dag = dags[idx]
    initial_layout = initial_layouts[idx]
    final_dag, final_layout = transpile(
        dag,
        basis_gates=basis_gates,
        coupling_map=coupling_map,
        initial_layout=initial_layout,
        get_layout=True,
        seed=seed,
        pass_manager=pass_manager)
    final_dag.layout = [[k, v]
                        for k, v in final_layout.items()] if final_layout else None
    return final_dag


def _dags_2_qobj(dags, backend_name, config=None, shots=None,
                 max_credits=None, qobj_id=None, basis_gates=None, coupling_map=None,
                 seed=None):
    """Convert a list of dags into a qobj.

    Args:
        dags (list[DAGCircuit]): dags to compile
        backend_name (str): name of runner backend
        config (dict): dictionary of parameters (e.g. noise) used by runner
        shots (int): number of repetitions of each circuit, for sampling
        max_credits (int): maximum credits to use
        qobj_id (int): identifier for the generated qobj
        basis_gates (list[str])): basis gates for the experiment
        coupling_map (list): coupling map (perhaps custom) to target in mapping
        seed (int): random seed for simulators

    Returns:
        Qobj: the Qobj to be run on the backends
    """
    # TODO: the following will be removed from qobj and thus removed here:
    # `basis_gates`, `coupling_map`

    # Step 1: create the Qobj, with empty experiments.
    # Copy the configuration: the values in `config` have preference
    qobj_config = deepcopy(config or {})
    # TODO: "memory_slots" is required by the qobj schema in the top-level
    # qobj.config, and is user-defined. At the moment is set to the maximum
    # number of *register* slots for the circuits, in order to have `measure`
    # behave properly until the transition is over; and each circuit stores
    # its memory_slots in its configuration.
    qobj_config.update({'shots': shots,
                        'max_credits': max_credits,
                        'memory_slots': 0})

    qobj = Qobj(qobj_id=qobj_id or str(uuid.uuid4()),
                config=QobjConfig(**qobj_config),
                experiments=[],
                header=QobjHeader(backend_name=backend_name))
    if seed:
        qobj.config.seed = seed

    qobj.experiments = parallel_map(_dags_2_qobj_parallel, dags,
                                    task_kwargs={'basis_gates': basis_gates,
                                                 'config': config,
                                                 'coupling_map': coupling_map})

    # Update the `memory_slots` value.
    # TODO: remove when `memory_slots` can be provided by the user.
    qobj.config.memory_slots = max(experiment.config.memory_slots for
                                   experiment in qobj.experiments)

    # Update the `n_qubits` global value.
    # TODO: num_qubits is not part of the qobj specification, but needed
    # for the simulator.
    qobj.config.n_qubits = max(experiment.config.n_qubits for
                               experiment in qobj.experiments)

    return qobj


def _dags_2_qobj_parallel(dag, config=None, basis_gates=None,
                          coupling_map=None):
    """Helper function for dags to qobj in parallel (if available).

    Args:
        dag (DAGCircuit): DAG to compile
        config (dict): dictionary of parameters (e.g. noise) used by runner
        basis_gates (list[str])): basis gates for the experiment
        coupling_map (list): coupling map (perhaps custom) to target in mapping

    Returns:
        Qobj: Qobj to be run on the backends
    """
    json_circuit = DagUnroller(dag, JsonBackend(dag.basis)).execute()
    # Step 3a: create the Experiment based on json_circuit
    experiment = QobjExperiment.from_dict(json_circuit)
    # Step 3b: populate the Experiment configuration and header
    experiment.header.name = dag.name
    # TODO: place in header or config?
    experiment_config = deepcopy(config or {})
    experiment_config.update({
        'coupling_map': coupling_map,
        'basis_gates': basis_gates,
        'layout': dag.layout,
        'memory_slots': sum(dag.cregs.values()),
        # TODO: `n_qubits` is not part of the qobj spec, but needed for the simulator.
        'n_qubits': sum(dag.qregs.values())})
    experiment.config = QobjItem(**experiment_config)

    # set eval_symbols=True to evaluate each symbolic expression
    # TODO: after transition to qobj, we can drop this
    experiment.header.compiled_circuit_qasm = dag.qasm(
        qeflag=True, eval_symbols=True)
    # Step 3c: add the Experiment to the Qobj
    return experiment


def transpile(dag, basis_gates='u1,u2,u3,cx,id', coupling_map=None,
              initial_layout=None, get_layout=False,
              format='dag', seed=None, pass_manager=None):
    """Transform a dag circuit into another dag circuit (transpile), through
    consecutive passes on the dag.

    Args:
        dag (DAGCircuit): dag circuit to transform via transpilation
        basis_gates (str): a comma seperated string for the target basis gates
        coupling_map (list): A graph of coupling::

            [
             [control0(int), target0(int)],
             [control1(int), target1(int)],
            ]

            eg. [[0, 2], [1, 2], [1, 3], [3, 4]}

        initial_layout (dict): A mapping of qubit to qubit::

                              {
                                ("q", start(int)): ("q", final(int)),
                                ...
                              }
                              eg.
                              {
                                ("q", 0): ("q", 0),
                                ("q", 1): ("q", 1),
                                ("q", 2): ("q", 2),
                                ("q", 3): ("q", 3)
                              }
        get_layout (bool): flag for returning the final layout after mapping
        format (str): The target format of the compilation:
            {'dag', 'json', 'qasm'}
        seed (int): random seed for the swap mapper
        pass_manager (PassManager): pass manager instance for the tranpilation process
            If None, a default set of passes are run.
            Otherwise, the passes defined in it will run.
            If contains no passes in it, no dag transformations occur.

    Returns:
        DAGCircuit: transformed dag
        DAGCircuit, dict: transformed dag along with the final layout on backend qubits

    Raises:
        TranspilerError: if the format is not valid.
    """
    # TODO: `basis_gates` will be removed after we have the unroller pass.
    # TODO: `coupling_map`, `initial_layout`, `get_layout`, `seed` removed after mapper pass.

    # TODO: move this to the mapper pass
    num_qubits = sum(dag.qregs.values())
    if num_qubits == 1 or coupling_map == "all-to-all":
        coupling_map = None

    final_layout = None

    if pass_manager:
        # run the passes specified by the pass manager
        for pass_ in pass_manager.passes():
            pass_.run(dag)
    else:
        # default set of passes
        # TODO: move each step here to a pass, and use a default passmanager below
        basis = basis_gates.split(',') if basis_gates else []
        dag_unroller = DagUnroller(dag, DAGBackend(basis))
        dag = dag_unroller.expand_gates()
        # if a coupling map is given compile to the map
        if coupling_map:
            logger.info("pre-mapping properties: %s",
                        dag.property_summary())
            # Insert swap gates
            coupling = Coupling(coupling_list2dict(coupling_map))
            removed_meas = remove_last_measurements(dag)
            logger.info("measurements moved: %s", removed_meas)
            logger.info("initial layout: %s", initial_layout)
            dag, final_layout, last_layout = swap_mapper(
                dag, coupling, initial_layout, trials=20, seed=seed)
            logger.info("final layout: %s", final_layout)
            # Expand swaps
            dag_unroller = DagUnroller(dag, DAGBackend(basis))
            dag = dag_unroller.expand_gates()
            # Change cx directions
            dag = direction_mapper(dag, coupling)
            # Simplify cx gates
            cx_cancellation(dag)
            # Simplify single qubit gates
            dag = optimize_1q_gates(dag)
            return_last_measurements(dag, removed_meas,
                                     last_layout)
            logger.info("post-mapping properties: %s",
                        dag.property_summary())

    # choose output format
    # TODO: do we need all of these formats, or just the dag?
    if format == 'dag':
        compiled_circuit = dag
    elif format == 'json':
        # FIXME: JsonBackend is wrongly taking an ordered dict as basis, not list
        dag_unroller = DagUnroller(dag, JsonBackend(dag.basis))
        compiled_circuit = dag_unroller.execute()
    elif format == 'qasm':
        compiled_circuit = dag.qasm()
    else:
        raise TranspilerError('unrecognized circuit format')

    if get_layout:
        return compiled_circuit, final_layout
    return compiled_circuit


def _best_subset(backend, n_qubits):
    """Computes the qubit mapping with the best
    connectivity.

    Parameters:
        backend (Qiskit.BaseBackend): A QISKit backend instance.
        n_qubits (int): Number of subset qubits to consider.

    Returns:
        ndarray: Array of qubits to use for best
                connectivity mapping.

    Raises:
        QISKitError: Wrong number of qubits given.
    """
    if n_qubits == 1:
        return np.array([0])
    elif n_qubits <= 0:
        raise QISKitError('Number of qubits <= 0.')

    device_qubits = backend.configuration()['n_qubits']
    if n_qubits > device_qubits:
        raise QISKitError('Number of qubits greater than device.')

    cmap = np.asarray(backend.configuration()['coupling_map'])
    data = np.ones_like(cmap[:, 0])
    sp_cmap = sp.coo_matrix((data, (cmap[:, 0], cmap[:, 1])),
                            shape=(device_qubits, device_qubits)).tocsr()
    best = 0
    best_map = None
    # do bfs with each node as starting point
    for k in range(sp_cmap.shape[0]):
        bfs = cs.breadth_first_order(sp_cmap, i_start=k, directed=False,
                                     return_predecessors=False)

        connection_count = 0
        for i in range(n_qubits):
            node_idx = bfs[i]
            for j in range(sp_cmap.indptr[node_idx],
                           sp_cmap.indptr[node_idx + 1]):
                node = sp_cmap.indices[j]
                for counter in range(n_qubits):
                    if node == bfs[counter]:
                        connection_count += 1
                        break

        if connection_count > best:
            best = connection_count
            best_map = bfs[0:n_qubits]
    return best_map


def _matches_coupling_map(dag, coupling_map):
    """Iterate over circuit gates to check if all multi-qubit couplings
    match the qubit coupling graph in the backend.

    Parameters:
            dag (DAGCircuit): DAG representation of circuit.
            coupling_map (list): Backend coupling map, represented as an adjacency list.

    Returns:
            bool: True if all gates readily fit the backend coupling graph.
                  False if there's at least one gate that uses multiple qubits
                  which does not match the backend couplings.
    """
    match = True
    for _, data in dag.multi_graph.nodes(data=True):
        if data['type'] == 'op':
            gate_map = [qr[1] for qr in data['qargs']]
            if len(gate_map) > 1:
                if gate_map not in coupling_map:
                    match = False
                    break
    return match


def _pick_best_layout(dag, backend):
    """Pick a convenient layout depending on the best matching qubit connectivity

    Parameters:
        dag (DAGCircuit): DAG representation of circuit.
        backend (BaseBackend) : The backend with the coupling_map for searching

    Returns:
        dict: A special ordered initial_layout

    """
    num_qubits = sum(dag.qregs.values())
    best_sub = _best_subset(backend, num_qubits)
    layout = {}
    map_iter = 0
    for key, value in dag.qregs.items():
        for i in range(value):
            layout[(key, i)] = ('q', best_sub[map_iter])
            map_iter += 1
    return layout<|MERGE_RESOLUTION|>--- conflicted
+++ resolved
@@ -63,12 +63,6 @@
     # 3. do they all have same registers etc?
     backend_conf = backend.configuration()
     backend_name = backend_conf['name']
-<<<<<<< HEAD
-    # FIXME (new_backend_names): the API uses the old backend names, but in
-    # qiskit we are using the new ones. This makes the qobj names valid (old).
-    if getattr(backend, '_name_for_api', None):
-        backend_name = backend._name_for_api
-=======
     # Check for valid parameters for the experiments.
     if hpc is not None and \
             not all(key in hpc for key in ('multi_shot_optimization', 'omp_num_threads')):
@@ -103,7 +97,6 @@
                         config=config, shots=shots, max_credits=max_credits,
                         qobj_id=qobj_id, basis_gates=basis_gates,
                         coupling_map=coupling_map, seed=seed)
->>>>>>> 4bccfbb7
 
     return qobj
 
